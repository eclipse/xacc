--- conflicted
+++ resolved
@@ -184,20 +184,18 @@
       useCout(RuntimeOptions::instance()->exists("use-cout")),
       useFile(RuntimeOptions::instance()->exists("use-file")) {
   // Create a std::out logger instance
-  {
-    std::string loggerName = "xacc-logger";
-    if (RuntimeOptions::instance()->exists("logger-name")) {
-      loggerName = (*RuntimeOptions::instance())["logger-name"];
-    }
-    auto _log = spdlog::get(loggerName);
-    if (_log) {
-      stdOutLogger = _log;
-    } else {
-      stdOutLogger = spdlog::stdout_logger_mt(loggerName);
-    }
-
-    stdOutLogger->set_level(spdlog::level::info);
-  }
+  std::string loggerName = "xacc-logger";
+  if (RuntimeOptions::instance()->exists("logger-name")) {
+    loggerName = (*RuntimeOptions::instance())["logger-name"];
+  }
+  auto _log = spdlog::get(loggerName);
+  if (_log) {
+    stdOutLogger = _log;
+  } else {
+    stdOutLogger = spdlog::stdout_logger_mt(loggerName);
+  }
+
+  stdOutLogger->set_level(spdlog::level::info);
 }
 
 void XACCLogger::createFileLogger() {
@@ -270,16 +268,9 @@
   }
 }
 
-<<<<<<< HEAD
 int XACCLogger::getLoggingLevel() {
   const auto spdLevel = getLogger()->level();
   switch (spdLevel) {
-=======
-int XACCLogger::getLoggingLevel() const {
-  const auto spdLevel = getLogger()->level();
-  switch (spdLevel)
-  {
->>>>>>> 6fb3148e
   case spdlog::level::trace:
   case spdlog::level::debug: return 2;
   case spdlog::level::info: return 1;
