--- conflicted
+++ resolved
@@ -37,15 +37,7 @@
 namespace xacc {
 
 template<typename DerivedGraph>
-<<<<<<< HEAD
-class GraphIR: public IR {
-
-protected:
-
-	DerivedGraph graph;
-=======
 class GraphIR : public IR {
->>>>>>> 373edb5f
 
 public:
 
