--- conflicted
+++ resolved
@@ -110,12 +110,11 @@
 		bits[idx].update(zeroOrOne);
 	}
 
-<<<<<<< HEAD
-  	void appendMeasurement(const boost::dynamic_bitset<>& measurement){
+  void appendMeasurement(const boost::dynamic_bitset<>& measurement){
 		measurements.push_back(measurement);
-        }
+  }
 
-  	double getAverage() const {
+  double getAverage() const {
 		//std::assert(measurements.size()>0);
 		std::stringstream ss;
 		double aver = 0.;
@@ -146,12 +145,8 @@
 		}
 		XACCInfo(ss.str());
 		return aver;
-  	}
+ }
   
-  
-=======
-
->>>>>>> 9ed6eb43
 	AcceleratorBitState getAcceleratorBitState(const int idx) {
 		return bits[idx].getState();
 	}
@@ -164,10 +159,9 @@
 	virtual ~AcceleratorBuffer() {}
 
 protected:
-<<<<<<< HEAD
-        std::vector<boost::dynamic_bitset<>> measurements;
-=======
->>>>>>> 9ed6eb43
+  
+  std::vector<boost::dynamic_bitset<>> measurements;
+  
 	std::string bufferId;
 
 	std::vector<AcceleratorBit> bits;
